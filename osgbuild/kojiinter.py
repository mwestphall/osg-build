"""koji interface classes for osg-build"""
# pylint: disable=W0614,C0103


import configparser
import json
import logging
import random
import re
import os
import string
import sys
import time
import urllib
import urllib.request, urllib.error
from typing import Optional

from .constants import *
from . import clientcert
from . import utils
from .error import KojiError, type_of_error

log = logging.getLogger(__name__)

HAVE_KOJILIB = None
try:
    import koji as kojilib
    from koji_cli import lib as kojicli
    HAVE_KOJILIB = True
except (ImportError, AttributeError):
    HAVE_KOJILIB = False

# TODO: replace with @functools.lru_cache() once we drop Python 2

__koji_config_file = None
__koji_config = None


def get_koji_config_file():
    # type: () -> str
    """Return the path to the koji config file; raise KojiError if no such file exists."""
    global __koji_config_file

    if not __koji_config_file:
        config_file = (utils.find_file("config", [OSG_KOJI_USER_CONFIG_DIR,
                                                  KOJI_USER_CONFIG_DIR]))
        if not config_file:
            raise KojiError("Can't find Koji config file")
        __koji_config_file = config_file

    return __koji_config_file


def get_koji_config(config_file=None):
    # type: (Optional[str]) -> configparser.ConfigParser
    """Parse and return a koji config file, validating that it has some of the
    necessary properties (e.g., a 'koji' section).

    config_file: a path to the koji config file or None (in which case the default path will be used)

    """
    global __koji_config

    if not __koji_config:
        config = configparser.ConfigParser()
        if not config_file:
            config_file = get_koji_config_file()
        config.read(config_file)
        if not config.has_section("koji"):
            raise KojiError("Koji config file %s is missing a 'koji' section" % config_file)
        for opt in "server", "weburl", "topurl":  # TODO: "authtype" should also be required once we move to kerberos
            if not config.has_option("koji", opt):
                raise KojiError("Koji config file %s is missing the '%s' option" % (config_file, opt))
        __koji_config = config

    return __koji_config


def get_koji_cmd():
    """Get the command used to call koji."""
    which_osg_koji = utils.which("osg-koji")
    if which_osg_koji:
        return [which_osg_koji]
    else:
        raise KojiError("'osg-koji' not found")
<<<<<<< HEAD
=======


def get_cn():
    """Return the user's koji login (their CN)"""
    # TODO This is gonna stop working when we use Kerberos
    client_cert = KOJI_CLIENT_CERT
    try:
        client_cert = os.path.expanduser(
            get_koji_config().get("koji", "cert")
        )
    except KojiError:
        pass
    return clientcert.ClientCert(client_cert).first_commonname
>>>>>>> 44f83447


def download_koji_file(task_id, filename, destdir):
    """Download a the file 'filename' for task number 'task_id' and place it
    in destdir/task_id/filename

    """
    weburl = KOJI_WEB + "/koji"
    try:
        weburl = get_koji_config().get("koji", "weburl")
    except KojiError:
        pass
    url = weburl + "/getfile?taskID=%d&name=%s" % (task_id, filename)
    log.debug('Retrieving ' + url)
    try:
        handle = urllib.request.urlopen(url)
    except urllib.error.HTTPError as err:
        log.error('Error retrieving ' + url)
        log.error(str(err))
        raise
    utils.safe_makedirs(destdir)
    full_filename = os.path.join(destdir, filename)
    with open(full_filename, 'w') as desthandle:
        desthandle.write(handle.read())


def chop_package_el_suffix(package):
    # type: (str) -> str
    """If the package directory has the el version(s) at the end, e.g.
    condor.el9, buildsys-macros.el8, foobar.el7.el8
    chop them off. This gives us the "base" package name for adding to the
    Koji tag.
    """
    el_pattern = re.compile(r"([.]el\d+)+$")
    real_package = el_pattern.sub("", package)
    return real_package


class KojiInter(object):
    """An interface around the koji cli"""
    backend = None

    def __init__(self, opts):
        self.no_wait = opts['no_wait']
        self.regen_repos = opts['regen_repos']
        self.scratch = opts['scratch']
        self.arch_override = opts.get('target_arch', None)
        if self.arch_override and not self.scratch:
            log.warning("target-arch ignored on non-scratch builds")
            self.arch_override = None

        if KojiInter.backend is None:
            if not HAVE_KOJILIB and opts['koji_backend'] == 'kojilib':
                raise KojiError("KojiLib backend requested, but can't import it!")
            elif HAVE_KOJILIB and opts.get('koji_backend') != 'shell':
                log.debug("KojiInter Using KojiLib backend")
                KojiInter.backend = KojiLibInter(opts['dry_run'])
            else:
                log.debug("KojiInter Using shell backend")
                KojiInter.backend = KojiShellInter(opts['dry_run'])
            KojiInter.backend.read_config_file()
            KojiInter.backend.init_koji_session()

        self.target = opts['koji_target']
        self.build_tag, self.dest_tag = KojiInter.backend.get_build_and_dest_tags(self.target)
        if opts['koji_tag'] == 'TARGET':
            self.tag = self.dest_tag
        else:
            self.tag = opts['koji_tag']

        self.background = opts['background']



    def add_pkg(self, package_name):
        """Part of koji task. If the package needs to be added to koji_tag,
        do so.

        """
        return KojiInter.backend.add_pkg(self.tag, package_name)


    def build_srpm(self, srpm):
        """Submit an SRPM build"""
        return KojiInter.backend.build_srpm(srpm,
                                            self.target,
                                            self.scratch,
                                            regen_repos=self.regen_repos,
                                            no_wait=self.no_wait,
                                            background=self.background,
                                            arch_override=self.arch_override)


    def build_svn(self, url, rev):
        """Submit an SVN build"""
        return KojiInter.backend.build("svn+" + url + "#" + rev,
                                       self.target,
                                       self.scratch,
                                       regen_repos=self.regen_repos,
                                       no_wait=self.no_wait,
                                       background=self.background,
                                       arch_override=self.arch_override)

    def build_git(self, remote, rev, path):
        """Submit a GIT build"""
        print(remote)
        return KojiInter.backend.build("git+" + remote + "?" + path + "#" + rev,
                                       self.target,
                                       self.scratch,
                                       regen_repos=self.regen_repos,
                                       no_wait=self.no_wait,
                                       background=self.background,
                                       arch_override=self.arch_override)

    def mock_config(self, arch, tag, dist, outpath, name):
        """Request a mock config from koji-hub"""
        return KojiInter.backend.mock_config(arch, tag, dist, outpath, name)
# end of class KojiInter


class KojiShellInter(object):
    """An interface to doing koji tasks via invoking the koji cli through
    the shell.

    """
<<<<<<< HEAD
    def __init__(self, dry_run=False):
        self.koji_cmd = get_koji_cmd()
        self.user = None
        self.authtype = DEFAULT_AUTHTYPE
        self.topurl = os.path.join(KOJI_HUB, "kojifiles")
=======
    def __init__(self, user=None, dry_run=False, koji_wrapper=False):
        if not dry_run:
            self.user = user or get_cn()
        else:
            self.user = user or "osgbuild"
        self.koji_cmd = get_koji_cmd()
>>>>>>> 44f83447
        self.dry_run = dry_run

    def read_config_file(self, config_file=None):
        # TODO duplication between here and KojiLibInter
        try:
            cfg = get_koji_config(config_file)
            items = dict(cfg.items('koji'))
        except configparser.Error as err:
            raise KojiError("Can't read config file from %s: %s" % (config_file, err))
        for var in ['topurl', 'authtype']:
            if items.get(var):
                setattr(self, var, os.path.expanduser(items[var]))

    def init_koji_session(self, login=True):
        if login and not self.dry_run:
            self.login_to_koji()

    def login_to_koji(self):
        log.info("Logging in to koji using %s auth", self.authtype)
        try:
            output = utils.checked_backtick(self.koji_cmd + ["call", "--json", "getLoggedInUser"])
            output_js = json.loads(output)
            self.user = output_js["name"]
        except (KeyError, AttributeError, json.JSONDecodeError, utils.CalledProcessError) as err:
            raise KojiError("Couldn't log in to Koji: %s" % err) from err

    def add_pkg(self, tag, package, owner=None):
        if owner is None:
            owner = self.user
        if not self.dry_run and not owner:
            raise KojiError("Cannot add package without an owner")
        real_package = chop_package_el_suffix(package)
        found = False
        list_pkgs = utils.backtick(self.koji_cmd + ["list-pkgs", "--package", real_package])
        for line in list_pkgs.split("\n"):
            fields = re.split(r"\s*", line, 2)
            try:
                if fields[1] == tag:
                    found = True
            except IndexError:
                pass

        if not found:
            cmd = (self.koji_cmd + ["add-pkg", tag, real_package, "--owner", owner])
            log.info("Calling koji to add the package to tag %s", tag)
            if not self.dry_run:
                utils.checked_call(cmd)
            else:
                print(" ".join(cmd))

    def get_build_and_dest_tags(self, target):
        """Return the build and destination tags for the current target."""
        line = utils.checked_backtick(self.koji_cmd + ["-q", "list-targets", "--name", target])
        if not line:
            raise KojiError("Unable to find koji target with the name " + target)
        else:
            try:
                fields = re.split(r"\s*", line, 2)
                target_build_tag = fields[1]
                target_dest_tag = fields[2]
            except IndexError:
                raise KojiError("Unable to determine koji tags from target")
        return (target_build_tag, target_dest_tag)


    def build(self, url, target, scratch=False, **kwargs):
        """build package at url for target.

        Using **kwargs so signature is same as KojiLibInter.build.
        kwargs recognized: no_wait, regen_repos, background, arch_override

        """
        log.debug("building " + url)
        no_wait = kwargs.get('no_wait', False)
        regen_repos = kwargs.get('regen_repos', False)
        background = kwargs.get('background', False)
        arch_override = kwargs.get('arch_override', None)
        build_subcmd = ["build", target, url]
        if scratch:
            build_subcmd += ["--scratch"]
        if no_wait:
            build_subcmd += ["--nowait"]
        if background:
            build_subcmd += ["--background"]
        if arch_override:
            build_subcmd += ["--arch-override=" + arch_override]
        log.info("Calling koji to build the package for target %s", target)

        if not self.dry_run:
            err = utils.unchecked_call(self.koji_cmd + build_subcmd)
        else:
            print(" ".join(self.koji_cmd + build_subcmd))
            err = 0

        if err:
            raise KojiError("koji build failed with exit code " + str(err))
        if regen_repos and not scratch:
            build_tag = self.get_build_and_dest_tags(target)[0]
            regen_repo_subcmd = ["regen-repo", build_tag]
            if no_wait:
                regen_repo_subcmd += ["--nowait"]
            log.info("Calling koji to regen " + build_tag)
            if not self.dry_run:
                err2 = utils.unchecked_call(self.koji_cmd + regen_repo_subcmd)
            else:
                print(" ".join(self.koji_cmd + regen_repo_subcmd))
                err2 = 0
            if err2:
                raise KojiError("koji regen-repo failed with exit code " + str(err2))


    def build_srpm(self, srpm, target, scratch=False, **kwargs):
        """Submit an SRPM build"""
        return self.build(srpm, target, scratch, **kwargs)

    def get_targets(self):
        """Get a list of the names of targets (as strings) from koji"""
        out, err = utils.sbacktick(self.koji_cmd + ["list-targets", "--quiet"])
        if err:
            raise KojiError("koji list-targets failed with exit code " + str(err))
        lines = out.split("\n")
        target_names = [re.split(r"\s+", x)[0] for x in lines]
        return target_names


    def mock_config(self, arch, tag, dist, outpath, name):
        """Request a mock config from koji-hub"""
        mock_config_subcmd = ["mock-config",
                              "--arch=" + arch,
                              "--tag=" + tag,
                              "--distribution=" + dist,
                              "--topurl=" + KOJI_HUB + "/mnt/koji",
                              "-o",
                              outpath,
                              name]

        err = utils.unchecked_call(self.koji_cmd + mock_config_subcmd)
        if err:
            raise KojiError("koji mock-config failed with exit code " + str(err))


    def search_names(self, terms, stype, match):
        search_subcmd = ["search", stype]
        if match == 'regex':
            search_subcmd.append("--regex")
        elif match == 'exact':
            search_subcmd.append("--exact")
        search_subcmd.append(terms)

        out, err = utils.sbacktick(self.koji_cmd + search_subcmd)
        if err:
            raise KojiError("koji search failed with exit code " + str(err))
        return out.split("\n")



    def tag_build(self, tag, build, force=False):
        tag_pkg_subcmd = ["tag-pkg", tag, build]
        if force:
            tag_pkg_subcmd.append("--force")
        err = utils.unchecked_call(self.koji_cmd + tag_pkg_subcmd)
        if err:
            raise KojiError("koji tag-pkg failed with exit code " + str(err))


    def watch_tasks(self, *args):
        log.debug('Watching tasks not implemented in Shell backend')


    def watch_tasks_with_retry(self, *args):
        log.debug('Watching tasks not implemented in Shell backend')



if HAVE_KOJILIB:
    # HACK
    # Create an object that has an instance variable named poll_interval.
    # kojicli.watch_tasks() expects a global variable named options with
    # an attribute poll_interval to determine how often to poll the server
    # for a status update.
    # TODO This doesn't seem to be true by Koji 1.33 so this hack can be removed;
    #      poll_interval is now an argument to watch_tasks()
    class _KojiCliOptions(object): # pylint: disable=C0111,R0903
        def __init__(self, poll_interval):
            self.poll_interval = poll_interval
    kojicli.options = _KojiCliOptions(5)


def koji_error_wrap(description):
    """Decorator to wrap the body of a function in a try/except clause which
    catches kojilib.GenericError and raises a KojiError with a more
    user-friendly error message including a description of what we were doing.
    Also catches kojilib.ServerOffline and raises a more specific error.

    Example usage:
        @koji_error_wrap('adding package')
        def add_pkg(self, ...):
            ...

    """
    # Due to the way decorators work in python, it is necessary to have three levels of functions here.
    # This:
    #   @koji_error_wrap(description)
    #   def foo()...
    # gets translated into:
    #   def foo()...
    #   foo = koji_error_wrap(description)(foo)
    # The second line then becomes:
    #   foo = koji_error_wrap_helper(foo)
    # (where the definition of koji_error_wrap_helper depends on 'description'),
    # which must then return a function that has the same calling conventions as 'foo'.
    def koji_error_wrap_helper(function_to_wrap):
        def wrapped_function(*args, **kwargs):
            try:
                return function_to_wrap(*args, **kwargs)
            except kojilib.ServerOffline as err:
                raise KojiError("Server outage detected while %s: %s" % (description, err))
            except kojilib.GenericError as err:
                raise KojiError("Error of type %s while %s: %s" % (type_of_error(err), description, err))
        return wrapped_function
    return koji_error_wrap_helper


class KojiLibInter(object):
    # Aliasing for convenience
    if HAVE_KOJILIB:
        BR_STATES = kojilib.BR_STATES
        BUILD_STATES = kojilib.BUILD_STATES
        REPO_STATES = kojilib.REPO_STATES
        TASK_STATES = kojilib.TASK_STATES

    def __init__(self, dry_run=False):
        if not HAVE_KOJILIB:
            raise KojiError("Cannot use KojiLibInter without kojilib!")

        self.ca = None
        self.cert = KOJI_CLIENT_CERT
        self.kojisession = None
        self.server = os.path.join(KOJI_HUB, "kojihub")
        self.serverca = None
        self.user = None
        self.authtype = DEFAULT_AUTHTYPE
        self.weburl = os.path.join(KOJI_WEB, "koji")
        self.topurl = os.path.join(KOJI_WEB, "kojifiles")
        self.dry_run = dry_run

        # "Fix" for SOFTWARE-3112:
        # python-requests, via urllib3, requests keep-alives by default, which are apparently disabled on koji-hub.
        # This leads to "resetting dropped connection" messages.  I can't find a way to turn off keep-alives so I
        # turn off those messages.
        logging.getLogger("urllib3.connectionpool").setLevel(logging.WARNING)
        logging.getLogger("requests.packages.urllib3.connectionpool").setLevel(logging.WARNING)

    def read_config_file(self, config_file=None):
        try:
            cfg = get_koji_config(config_file)
            items = dict(cfg.items('koji'))

            try:
                use_old_ssl = cfg.getboolean('koji', 'use_old_ssl')
                if use_old_ssl:
                    log.warning("Ignoring use_old_ssl: only supported on Python 2")
            except configparser.NoOptionError:
                pass
        except configparser.Error as err:
            raise KojiError("Can't read config file from %s: %s" % (config_file, err))
        for var in ['ca', 'cert', 'server', 'serverca', 'weburl', 'topurl', 'authtype']:
            if items.get(var):
                setattr(self, var, os.path.expanduser(items[var]))


    def init_koji_session(self, login=True):
        log.info("Initializing koji session to %s", self.server)
        self.kojisession = kojilib.ClientSession(self.server, {})
        if login and not self.dry_run:
            self.login_to_koji()


    def login_to_koji(self):
        log.info("Logging in to koji using %s auth", self.authtype)
        # TODO validate parameters
        if self.authtype == "ssl":
            try:
                self.kojisession.ssl_login(self.cert, self.ca, self.serverca)
            except Exception as err:
                raise KojiError("Couldn't do ssl_login: " + str(err))
        elif self.authtype == "kerberos":
            try:
                self.kojisession.gssapi_login()
            except Exception as err:
                raise KojiError("Couldn't do gssapi_login: " + str(err))
        else:
            raise KojiError("authtype %s not supported; must be either 'kerberos' or 'ssl'" % self.authtype)
        try:
            self.user = self.kojisession.getLoggedInUser()["name"]
        except (KeyError, AttributeError):
            raise KojiError("Couldn't log in to koji for unknown reason")


    @koji_error_wrap('adding package')
    def add_pkg(self, tag, package, owner=None):
        if owner is None:
            owner = self.user
        if not self.dry_run and not owner:
            raise KojiError("Cannot add package without an owner")
        tag_obj = self.kojisession.getTag(tag)
        if not tag_obj:
            raise KojiError("Invalid tag %s" % tag)
        real_package = chop_package_el_suffix(package)
        try:
            package_list = self.kojisession.listPackages(tagID=tag_obj['id'], pkgID=real_package)
        except kojilib.GenericError: # koji raises this if the package doesn't exist
            package_list = None
        if not package_list:
            if not self.dry_run:
                return self.kojisession.packageListAdd(tag, real_package, owner)
            else:
                log.info("kojisession.packageListAdd(%r, %r, %r)", tag, real_package, owner)


    @koji_error_wrap('building')
    def build(self, url, target, scratch=False, **kwargs):
        """build package at url for target.

        Using **kwargs so signature is same as KojiShellInter.build.
        kwargs recognized: priority, background, arch_override

        """
        opts = { 'scratch': scratch }
        arch_override = kwargs.get('arch_override', None)
        if arch_override:
            opts['arch_override'] = arch_override
        priority = kwargs.get('priority', None)
        if kwargs.get('background', False):
            priority = priority or 5 # Copied from koji cli
        if not self.dry_run:
            return self.kojisession.build(url, target, opts, priority)
        else:
            log.info("kojisession.build(%r, %r, %r, %r)", url, target, opts, priority)


    def build_srpm(self, srpm, target, scratch=False, **kwargs):
        return self.build(self.upload(srpm),
                          target,
                          scratch=scratch,
                          **kwargs)

    @koji_error_wrap('getting targets')
    def get_targets(self):
        """Get a list of the names of targets (as strings) from koji"""
        targets = self.kojisession.getBuildTargets(None)
        target_names = sorted([x['name'] for x in targets])
        return target_names

    @koji_error_wrap('generating mock config')
    def mock_config(self, arch, tag, dist, outpath, name):
        tag_obj = self.kojisession.getTag(tag)
        if not tag_obj:
            raise KojiError("Invalid tag %s" % tag)
        config = self.kojisession.getBuildConfig(tag_obj['id'])
        if not config:
            raise KojiError("Couldn't get config for tag %s" % tag)
        repo = self.kojisession.getRepo(config['id'])
        if not repo:
            raise KojiError("Couldn't get repo for tag %s" % tag)
        opts = {'tag_name': tag_obj['name'],
                'repoid': repo['id'],
                'distribution': dist,
                'topurl': self.topurl}
        output = kojilib.genMockConfig(name, arch, **opts)
        utils.unslurp(outpath, output)


    @koji_error_wrap('searching')
    def search(self, terms, stype, match):
        return self.kojisession.search(terms, stype, match)


    def search_names(self, terms, stype, match):
        data = self.search(terms, stype, match)
        return [x['name'] for x in data]


    @koji_error_wrap('tagging')
    def tag_build(self, tag, build, force=False):
        return self.kojisession.tagBuild(tag, build, force)


    @koji_error_wrap('uploading')
    def upload(self, source):
        "Upload a file to koji. Return the relative remote path."
        serverdir = self._unique_path()
        if not self.dry_run:
            self.kojisession.uploadWrapper(source, serverdir, callback=None)
        return os.path.join(serverdir, os.path.basename(source))


    # taken from cli/koji from Koji version 1.11
    # Copyright (c) 2005-2014 Red Hat, Inc.
    def _unique_path(self, prefix="cli-build"):
        """Create a unique path fragment by appending a path component
        to prefix.  The path component will consist of a string of letter and numbers
        that is unlikely to be a duplicate, but is not guaranteed to be unique."""
        # Use time() in the dirname to provide a little more information when
        # browsing the filesystem.
        # For some reason repr(time.time()) includes 4 or 5
        # more digits of precision than str(time.time())
        return '%s/%r.%s' % (prefix, time.time(),
                          ''.join([random.choice(string.ascii_letters) for i in range(8)]))


    def get_build_and_dest_tags(self, target):
        """Return the build and destination tags for target."""
        info = self.kojisession.getBuildTargets(target) # TESTME
        if not info:
            raise KojiError("Couldn't get info for target %s" % target)
        return (info[0]['build_tag_name'], info[0]['dest_tag_name'])


    def regen_repo(self, tag):
        """Regenerate a repo"""
        if not self.dry_run:
            return self.kojisession.newRepo(tag)
        else:
            log.info("self.kojisession.newRepo(%r)", tag)


    @koji_error_wrap('watching tasks')
    def watch_tasks(self, tasks):
        return kojicli.watch_tasks(self.kojisession, tasks)


    @koji_error_wrap('watching tasks')
    def watch_tasks_with_retry(self, tasks, max_retries=20, retry_interval=20):
        tries = 0
        while True:
            try:
                return kojicli.watch_tasks(self.kojisession, tasks)
            except kojilib.ServerOffline as err:
                # these have a large chance of being bogus
                log.info("Got error from server: %s", err)
                tries += 1
                if tries < max_retries:
                    log.info("Retrying in %d seconds", retry_interval)
                    time.sleep(retry_interval)
                else:
                    raise


    @koji_error_wrap('downloading results')
    def download_results(self, task_ids, destdir):
        """Download the resulting files of a set of tasks into destdir.
        Each task gets its own separate subdir in destdir.

        """
        session = self.kojisession

        # Loop through all task ids, and also get their children if they have not
        # been specified; get all output files for each task and download them.
        all_task_ids = [int(x) for x in task_ids]
        for task_id in all_task_ids:
            children = session.getTaskChildren(task_id)
            for child in children:
                child_id = int(child['id'])
                if child_id not in all_task_ids:
                    all_task_ids.append(child_id)

            # buildArch tasks have files in them that we want. Get tag and arch
            # from task info and download files into a subdir under destdir.
            # Subdir name determined by build tag and arch. If the build tag is
            # el5-osg-build and the arch is noarch, files will be in 'el5-osg-noarch'.
            task_info = session.getTaskInfo(task_id, request=True)
            if task_info.get('method', "") == 'buildArch':
                if 'request' in task_info:
                    tag_id, arch = task_info['request'][1:3]
                    tag_info = session.getTag(tag_id)
                    try:
                        tag_name = tag_info.get('name', 'unknown')
                        filenames = session.listTaskOutput(task_id)
                        for filename in filenames:
                            if not filename.endswith('src.rpm'):
                                destsubdir = re.sub(r'-build', '', tag_name) + "-" + arch
                                download_koji_file(task_id, filename, os.path.join(destdir, destsubdir))
                    except (TypeError, AttributeError, urllib.error.HTTPError) as err:
                        # TODO More useful error message
                        log.warning("Unable to download files for task %d: %s", task_id, err)
                        return False
        return True


# end of class KojiLibInter<|MERGE_RESOLUTION|>--- conflicted
+++ resolved
@@ -83,22 +83,6 @@
         return [which_osg_koji]
     else:
         raise KojiError("'osg-koji' not found")
-<<<<<<< HEAD
-=======
-
-
-def get_cn():
-    """Return the user's koji login (their CN)"""
-    # TODO This is gonna stop working when we use Kerberos
-    client_cert = KOJI_CLIENT_CERT
-    try:
-        client_cert = os.path.expanduser(
-            get_koji_config().get("koji", "cert")
-        )
-    except KojiError:
-        pass
-    return clientcert.ClientCert(client_cert).first_commonname
->>>>>>> 44f83447
 
 
 def download_koji_file(task_id, filename, destdir):
@@ -224,20 +208,11 @@
     the shell.
 
     """
-<<<<<<< HEAD
     def __init__(self, dry_run=False):
         self.koji_cmd = get_koji_cmd()
         self.user = None
         self.authtype = DEFAULT_AUTHTYPE
         self.topurl = os.path.join(KOJI_HUB, "kojifiles")
-=======
-    def __init__(self, user=None, dry_run=False, koji_wrapper=False):
-        if not dry_run:
-            self.user = user or get_cn()
-        else:
-            self.user = user or "osgbuild"
-        self.koji_cmd = get_koji_cmd()
->>>>>>> 44f83447
         self.dry_run = dry_run
 
     def read_config_file(self, config_file=None):
