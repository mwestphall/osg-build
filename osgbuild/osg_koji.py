#!/usr/bin/env python3
import configparser
import os
import shutil
from string import Template
import sys

from optparse import OptionParser

from osgbuild.constants import (
    DATA_FILE_SEARCH_PATH,
    DEFAULT_AUTHTYPE,
    KOJI_USER_CONFIG_DIR,     # old koji config dir
    OSG_KOJI_USER_CONFIG_DIR) # new koji config dir (created by this script)
from osgbuild.utils import (
    ask_yn,
    backtick,
    find_file,
    safe_make_backup,
    safe_makedirs,
    shell_quote)
from osgbuild.error import Error, KojiError
from osgbuild import kojiinter


OLD_CLIENT_CERT_FILE = os.path.join(KOJI_USER_CONFIG_DIR, "client.crt")
GLOBUS_DIR = os.path.expanduser("~/.globus")
KOJI_CONFIG_FILE = "config"
KOJI_CONFIG_TEMPLATE = "osg-koji.conf.in"
SERVERCA_REDHAT = "/etc/pki/tls/certs/ca-bundle.crt"
SERVERCA_UBUNTU = "/etc/ssl/certs"
DEFAULT_CLIENT_CERT_FILE = "client.crt"

PROGRAM_NAME = os.path.basename(sys.argv[0])

RUN_SETUP_MSG = """
Run '%s setup' to set up a koji environment containing the
necessary files in %s.""" % (PROGRAM_NAME, OSG_KOJI_USER_CONFIG_DIR)

EXTRA_HELP = """
%s adds the following commands:
        setup                     Initialize the configuration in %s
                                  See "setup --help" for options.
""" % (PROGRAM_NAME, OSG_KOJI_USER_CONFIG_DIR)

MANUAL_CERT_INSTALL_MSG_TEMPLATE = """
Could not find user cert (%(user_cert)s) and/or key (%(user_key)s).
You must manually copy your certs:

    (cat usercert.pem; echo; cat userkey.pem) > %(new_client_cert_path)s
    dos2unix %(new_client_cert_path)s
    chmod 0600 %(new_client_cert_path)s

where 'usercert.pem' and 'userkey.pem' are your X.509 public and private keys.
"""

KERBEROS_AUTH_BLOCK = """
; configuration for Kerberos/GSSAPI authentication
authtype = kerberos
"""

SSL_AUTH_BLOCK = """
; configuration for SSL authentication
authtype = ssl
; client certificate
cert = ~/.osg-koji/client.crt
"""

class RunSetupError(Error):
    """Some sort of error where we suggest that the user run `osg-koji setup`"""


def setup_parse_args(args):
    """Parse the arguments given on the command line for the setup command.
    Return the 'options' object, containing the keyword arguments.
    """

    parser = OptionParser("""%prog setup [options]""")

    parser.add_option(
        "-u", "--usercert", "--user-cert", dest="user_cert", metavar="FILE",
        help="Path to user certificate file. Default: %default")

    parser.add_option(
        "-k", "--userkey", "--user-key", dest="user_key", metavar="FILE",
        help="Path to user private key file. Default: %default")

    parser.add_option(
        "--write-client-conf", action="store_true",
        help="Overwrite the client config file. Default: ask")

    parser.add_option(
        "--no-write-client-conf", action="store_false",
        dest="write_client_conf",
        help="Do not overwrite the client config file. Default: ask")

    parser.add_option(
        "--dot-koji-symlink", action="store_true",
        help="Create a ~/.koji -> ~/.osg-koji symlink. Default: ask")

    parser.add_option(
        "--no-dot-koji-symlink", action="store_false",
        dest="dot_koji_symlink",
        help="Do not create a ~/.koji -> ~/.osg-koji symlink. Default: ask")

    parser.add_option(
        "--kerberos", action="store_const", const="kerberos", dest="authtype",
        help="Configure Koji for Kerberos authentication" +
             (" (default)" if DEFAULT_AUTHTYPE == "kerberos" else ""),
    )

    parser.add_option(
        "--ssl", action="store_const", const="ssl", dest="authtype",
        help="Configure Koji for SSL authentication" +
             (" (default)" if DEFAULT_AUTHTYPE == "ssl" else ""),
    )

    parser.set_defaults(
        user_cert=os.path.join(GLOBUS_DIR, "usercert.pem"),
        user_key=os.path.join(GLOBUS_DIR, "userkey.pem"),
        write_client_conf=None,
        dot_koji_symlink=None,
        authtype=DEFAULT_AUTHTYPE,
    )

    options = parser.parse_args(args)[0]

    return options


def make_config_text(authtype):
    template_path = find_file(KOJI_CONFIG_TEMPLATE, DATA_FILE_SEARCH_PATH)
    if os.path.exists(SERVERCA_REDHAT):
        serverca = SERVERCA_REDHAT
    elif os.path.exists(SERVERCA_UBUNTU):
        serverca = SERVERCA_UBUNTU
    else:
        raise Error("System CA certificates bundle not found (looked in %s and %s)" % (SERVERCA_UBUNTU, SERVERCA_REDHAT))

    if authtype == "kerberos":
        print("Configuring the Koji client for Kerberos auth.")
        print("If you want to configure SSL auth instead (not recommended),")
        print("re-run this program with --ssl.")
        auth_block = KERBEROS_AUTH_BLOCK
    elif authtype == "ssl":
        print("Configuring the Koji client for SSL auth.")
        print("If you want to configure Kerberos auth instead (recommended),")
        print("re-run this program with --kerberos.")
        auth_block = SSL_AUTH_BLOCK
    else:
        raise ValueError(f"Invalid authtype {authtype}")

    with open(template_path, "r") as template_fh:
        config_text = Template(template_fh.read()).safe_substitute({
            "SERVERCA": serverca,
            "AUTH_BLOCK": auth_block,
        })
        return config_text


def setup_koji_config_file(write_client_conf, authtype):
    """Create the koji config file (if needed)."""
    new_koji_config_path = os.path.join(OSG_KOJI_USER_CONFIG_DIR,
                                        KOJI_CONFIG_FILE)
    if os.path.exists(new_koji_config_path):
        if write_client_conf is False:
            return
        if write_client_conf is None and not ask_yn("""\
Koji configuration file '%s' already exists.
Overwrite it with a new config file? Unless you have made changes to the file,
you should say yes.
""" % new_koji_config_path):
            return
        safe_make_backup(new_koji_config_path, simple_suffix=True)

    config_text = make_config_text(authtype)
    with open(new_koji_config_path, "w") as config_fh:
        config_fh.write(config_text)


def with_safe_umask(function_to_wrap):
    """decorator to set the umask to 0077 and restore it when we're done"""
    def wrapped_function(*args, **kwargs):  # pylint: disable=missing-docstring
        old_umask = os.umask(0o077)
        try:
            return function_to_wrap(*args, **kwargs)
        finally:
            os.umask(old_umask)
    return wrapped_function


@with_safe_umask
def copy_old_client_cert(new_client_cert_path):
    """Copy an old client cert to the new destination"""
    safe_make_backup(new_client_cert_path)
    try:
        shutil.copy(OLD_CLIENT_CERT_FILE, new_client_cert_path)
    except EnvironmentError as err:
        raise Error("Unable to copy client cert: %s" % err)


@with_safe_umask
def create_client_cert_from_cert_and_key(new_client_cert_path, user_cert, user_key):  # pylint: disable=invalid-name
    """Combine `user_cert` and `user_key` to create a new cert file at
    `new_client_cert_path`.
    """
    safe_make_backup(new_client_cert_path)
    # Concatenate the cert and key; make sure there is a newline between them
    os.system("(cat %s; echo; cat %s) > %s" % (shell_quote(user_cert),
                                               shell_quote(user_key),
                                               shell_quote(new_client_cert_path)))
    # Convert DOS line endings; use sed because dos2unix might not be installed
    os.system("sed -i -e 's/\015$//g' %s" % shell_quote(new_client_cert_path))


def setup_koji_client_cert(user_cert, user_key):
    """Create or copy the client cert file (if needed)."""
    new_client_cert_path = os.path.join(OSG_KOJI_USER_CONFIG_DIR, DEFAULT_CLIENT_CERT_FILE)

    if (os.path.lexists(new_client_cert_path) and
            not ask_yn("""
Client certificate file '%s' already exists.
Do you want to recreate it now? Enter yes if you have trouble logging in via
the command-line tools or if you got a new certificate.
""" % new_client_cert_path)):

        print("Not writing client cert file " + new_client_cert_path)
        return

    if (os.path.exists(KOJI_USER_CONFIG_DIR) and
            (os.path.isdir(OSG_KOJI_USER_CONFIG_DIR) and
             not os.path.samefile(KOJI_USER_CONFIG_DIR,
                                  OSG_KOJI_USER_CONFIG_DIR)) and
            os.path.isfile(OLD_CLIENT_CERT_FILE)):

        if ask_yn("""
You already have a client certificate at '%s'.
Reuse that file?
""" % OLD_CLIENT_CERT_FILE):
            copy_old_client_cert(new_client_cert_path)
            return

    if os.path.isfile(user_cert) and os.path.isfile(user_key):
        create_client_cert_from_cert_and_key(new_client_cert_path,
                                             user_cert, user_key)
        print("Created %s from %s and %s" % (new_client_cert_path,
                                             user_cert, user_key))
        return
    # if we get here, nothing worked
    print(MANUAL_CERT_INSTALL_MSG_TEMPLATE % locals())
    sys.exit(1)


def run_setup(options):
    """Set up the koji config dir"""
    safe_makedirs(OSG_KOJI_USER_CONFIG_DIR)
    setup_koji_config_file(options.write_client_conf, options.authtype)
    if options.authtype == "ssl":
        user_cert, user_key = options.user_cert, options.user_key
        setup_koji_client_cert(user_cert, user_key)

    if not os.path.exists(KOJI_USER_CONFIG_DIR):
        if (options.dot_koji_symlink or
            (options.dot_koji_symlink is None and
             ask_yn("Create symlink %s -> %s ?" % (KOJI_USER_CONFIG_DIR,
                                                   OSG_KOJI_USER_CONFIG_DIR))
            )):

            os.symlink(OSG_KOJI_USER_CONFIG_DIR, KOJI_USER_CONFIG_DIR)


def verify_koji_config(config_file):
    """Ensure the koji config file exists and the files it references also exist.
    Returns the koji config."""
    try:
        koji_config = kojiinter.get_koji_config(config_file)
    except KojiError as err:
        raise RunSetupError("%s\nKoji config file not found at %s, "
                            "or has invalid contents." % (err, config_file))
    try:
        authtype = koji_config.get("koji", "authtype")
    except configparser.NoOptionError:
        authtype = DEFAULT_AUTHTYPE
    if authtype == "ssl":
        try:
            client_cert_file = os.path.expanduser(koji_config.get("koji", "cert"))
        except configparser.NoOptionError:
            raise RunSetupError("SSL auth requested but client certificate ('cert') not provided in Koji config.")

        config_dir = os.path.dirname(config_file)
        fullpath = os.path.join(config_dir, client_cert_file)
        if not os.path.lexists(fullpath):
            raise RunSetupError("Client cert file not found at %s" % fullpath)
        elif not os.path.exists(fullpath):
            # lexists() is True for a broken symlink, exists() is False
            target = os.readlink(fullpath)
            print("%s -> %s is a broken symlink.\n"
                  "Note: grid certificates no longer function; if you were using them before,\n"
                  "please re-run osg-koji setup."
                  % (fullpath, target),
                  file=sys.stderr)
    return koji_config


def run_koji(args=None, use_exec=False):
    """Run koji with the given list of args.  Replaces current process if use_exec is true.
    Returns return code of os.system() otherwise.
    Catches missing koji binary.
    """
    args = args or []
    try:
        if use_exec:
            os.execlp("koji", "koji", *args)
        else:
            cmd = "koji"
            if args:
                cmd += " " + " ".join(shell_quote(x) for x in args)
            return os.system(cmd)
    except OSError as err:
        if err.errno == 2:  # file not found
            raise Error("Couldn't find `koji` binary.  Is koji installed and in your PATH?")
        raise


def main(argv=None, use_exec=False):
    """Main function"""
<<<<<<< HEAD
    koji_config_path = os.path.join(OSG_KOJI_USER_CONFIG_DIR, KOJI_CONFIG_FILE)
=======
    if argv is None:
        argv = sys.argv

>>>>>>> b90e2d0e
    try:
        if len(argv) > 1:
            if argv[1] == "setup":
                options = setup_parse_args(argv[2:])
                run_setup(options)
                koji_config = verify_koji_config(koji_config_path)
                try:
                    authtype = koji_config.get("koji", "authtype")
                except configparser.NoOptionError:
                    authtype = DEFAULT_AUTHTYPE
                print("""
Setup is done. You may verify that you can log in via the command-line
tools by running:

    %s hello

""" % (PROGRAM_NAME))
                if authtype == "kerberos":
                    print("""
Koji has been configured to use Kerberos auth.
You may need to run `kinit` before running the above command.
""")
            elif argv[1] == "help":
                run_koji(args=argv[1:])
                print(EXTRA_HELP)
            else:
                if not os.path.exists(koji_config_path):
                    raise RunSetupError(f"No Koji config found at {koji_config_path}")
                koji_config = verify_koji_config(koji_config_path)
                try:
                    authtype = koji_config.get("koji", "authtype")
                except configparser.NoOptionError:
                    authtype = DEFAULT_AUTHTYPE
                args = ["--config=" + koji_config_path,
                        "--authtype=%s" % authtype] + argv[1:]
                return run_koji(args=args, use_exec=use_exec)
        else:
            run_koji()
            print(EXTRA_HELP)
    except SystemExit as err:
        return err.code
    except KeyboardInterrupt:
        print("Interrupted", file=sys.stderr)
        return 3
    except RunSetupError as err:
        print(err, file=sys.stderr)
        print(RUN_SETUP_MSG, file=sys.stderr)
        return 1
    except Error as err:
        print(err, file=sys.stderr)
        return 1
    except Exception as err:
        print("Unhandled exception: " + str(err), file=sys.stderr)
        raise

    return 0


if __name__ == "__main__":
    sys.exit(main(sys.argv, use_exec=True))<|MERGE_RESOLUTION|>--- conflicted
+++ resolved
@@ -324,13 +324,10 @@
 
 def main(argv=None, use_exec=False):
     """Main function"""
-<<<<<<< HEAD
-    koji_config_path = os.path.join(OSG_KOJI_USER_CONFIG_DIR, KOJI_CONFIG_FILE)
-=======
     if argv is None:
         argv = sys.argv
 
->>>>>>> b90e2d0e
+    koji_config_path = os.path.join(OSG_KOJI_USER_CONFIG_DIR, KOJI_CONFIG_FILE)
     try:
         if len(argv) > 1:
             if argv[1] == "setup":
