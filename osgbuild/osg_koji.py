#!/usr/bin/env python3
import configparser
import os
import shutil
import sys

from optparse import OptionParser

from osgbuild.constants import (
    DATA_FILE_SEARCH_PATH,
    DEFAULT_AUTHTYPE,
    KOJI_USER_CONFIG_DIR,     # old koji config dir
    OSG_KOJI_USER_CONFIG_DIR) # new koji config dir (created by this script)
from osgbuild.utils import (
    ask_yn,
    backtick,
    find_file,
    safe_make_backup,
    safe_makedirs,
    shell_quote)
from osgbuild.error import Error, KojiError
from osgbuild import kojiinter


OLD_CLIENT_CERT_FILE = os.path.join(KOJI_USER_CONFIG_DIR, "client.crt")
GLOBUS_DIR = os.path.expanduser("~/.globus")
KOJI_CONFIG_FILE = "config"
DEFAULT_CLIENT_CERT_FILE = "client.crt"

PROGRAM_NAME = os.path.basename(sys.argv[0])

RUN_SETUP_MSG = """
Run '%s setup' to set up a koji environment containing the
necessary files in %s.""" % (PROGRAM_NAME, OSG_KOJI_USER_CONFIG_DIR)

EXTRA_HELP = """
%s adds the following commands:
	setup                     Initialize the configuration in %s
                                  See "setup --help" for options.
""" % (PROGRAM_NAME, OSG_KOJI_USER_CONFIG_DIR)

MANUAL_CERT_INSTALL_MSG_TEMPLATE = """
Could not find user cert (%(user_cert)s) and/or key (%(user_key)s).
You must manually copy your certs:

    (cat usercert.pem; echo; cat userkey.pem) > %(new_client_cert_path)s
    dos2unix %(new_client_cert_path)s
    chmod 0600 %(new_client_cert_path)s

where 'usercert.pem' and 'userkey.pem' are your X.509 public and private keys.
"""


class RunSetupError(Error):
    """Some sort of error where we suggest that the user run `osg-koji setup`"""


def setup_parse_args(args):
    """Parse the arguments given on the command line for the setup command.
    Return the 'options' object, containing the keyword arguments.
    """

    parser = OptionParser("""%prog setup [options]""")

    parser.add_option(
        "-u", "--usercert", "--user-cert", dest="user_cert", metavar="FILE",
        help="Path to user certificate file. Default: %default")

    parser.add_option(
        "-k", "--userkey", "--user-key", dest="user_key", metavar="FILE",
        help="Path to user private key file. Default: %default")

    parser.add_option(
        "--write-client-conf", action="store_true",
        help="Overwrite the client config file. Default: ask")

    parser.add_option(
        "--no-write-client-conf", action="store_false",
        dest="write_client_conf",
        help="Do not overwrite the client config file. Default: ask")

    parser.add_option(
        "--dot-koji-symlink", action="store_true",
        help="Create a ~/.koji -> ~/.osg-koji symlink. Default: ask")

    parser.add_option(
        "--no-dot-koji-symlink", action="store_false",
        dest="dot_koji_symlink",
        help="Do not create a ~/.koji -> ~/.osg-koji symlink. Default: ask")

    parser.add_option(
        "--no-server-cert", action="store_false",
        dest="server_cert",
        help="Do not overwrite the server CA certs bundle. Default: overwrite"
    )

    parser.set_defaults(
        user_cert=os.path.join(GLOBUS_DIR, "usercert.pem"),
        user_key=os.path.join(GLOBUS_DIR, "userkey.pem"),
        proxy=None,
        write_client_conf=None,
        dot_koji_symlink=None,
        server_cert=True
    )

    options = parser.parse_args(args)[0]

    return options


_openssl_version = None  # pylint: disable=invalid-name
def get_openssl_version():
    """Return the version of OpenSSL as a (major, minor, release) tuple"""
    global _openssl_version  # pylint: disable=global-statement,invalid-name

    if _openssl_version is None:
        version_output = backtick("openssl version")
        try:
            version = version_output.strip().split(' ')[1]
            major, minor, release = version.split('.', 2)
            major, minor = int(major), int(minor)
            _openssl_version = (major, minor, release)
        except ValueError:
            print("openssl version returned unexpected output: '%s'"
                  % version_output)
    return _openssl_version


def setup_koji_config_file(write_client_conf):
    """Create the koji config file (if needed)."""
    new_koji_config_path = os.path.join(OSG_KOJI_USER_CONFIG_DIR,
                                        KOJI_CONFIG_FILE)
    if write_client_conf is False:
        return
    elif os.path.exists(new_koji_config_path):
        if (write_client_conf or
                ask_yn("""\
Koji configuration file '%s' already exists.
Overwrite it with a new config file? Unless you have made changes to the file,
you should say yes.
""" % new_koji_config_path)):

            safe_make_backup(new_koji_config_path)
            shutil.copy(find_file("osg-koji.conf", DATA_FILE_SEARCH_PATH),
                        new_koji_config_path)
    else:
        shutil.copy(find_file("osg-koji.conf", DATA_FILE_SEARCH_PATH),
                    new_koji_config_path)


def with_safe_umask(function_to_wrap):
    """decorator to set the umask to 0077 and restore it when we're done"""
    def wrapped_function(*args, **kwargs):  # pylint: disable=missing-docstring
        old_umask = os.umask(0o077)
        try:
            return function_to_wrap(*args, **kwargs)
        finally:
            os.umask(old_umask)
    return wrapped_function


@with_safe_umask
def copy_old_client_cert(new_client_cert_path):
    """Copy an old client cert to the new destination"""
    safe_make_backup(new_client_cert_path)
    try:
        shutil.copy(OLD_CLIENT_CERT_FILE, new_client_cert_path)
    except EnvironmentError as err:
        raise Error("Unable to copy client cert: %s" % err)


@with_safe_umask
def create_client_cert_from_cert_and_key(new_client_cert_path, user_cert, user_key):  # pylint: disable=invalid-name
    """Combine `user_cert` and `user_key` to create a new cert file at
    `new_client_cert_path`.
    """
    safe_make_backup(new_client_cert_path)
    # Concatenate the cert and key; make sure there is a newline between them
    os.system("(cat %s; echo; cat %s) > %s" % (shell_quote(user_cert),
                                               shell_quote(user_key),
                                               shell_quote(new_client_cert_path)))
    # Convert DOS line endings; use sed because dos2unix might not be installed
    os.system("sed -i -e 's/\015$//g' %s" % shell_quote(new_client_cert_path))


def setup_koji_client_cert(user_cert, user_key, proxy):
    """Create or copy the client cert file (if needed)."""
    new_client_cert_path = os.path.join(OSG_KOJI_USER_CONFIG_DIR, DEFAULT_CLIENT_CERT_FILE)

    if (os.path.lexists(new_client_cert_path) and
            not ask_yn("""
Client certificate file '%s' already exists.
Do you want to recreate it now? Enter yes if you have trouble logging in via
the command-line tools or if you got a new certificate.
""" % new_client_cert_path)):

        print("Not writing client cert file " + new_client_cert_path)
        return

    if (os.path.exists(KOJI_USER_CONFIG_DIR) and
            (os.path.isdir(OSG_KOJI_USER_CONFIG_DIR) and
             not os.path.samefile(KOJI_USER_CONFIG_DIR,
                                  OSG_KOJI_USER_CONFIG_DIR)) and
            os.path.isfile(OLD_CLIENT_CERT_FILE)):

        if ask_yn("""
You already have a client certificate at '%s'.
Reuse that file?
""" % OLD_CLIENT_CERT_FILE):
            copy_old_client_cert(new_client_cert_path)
            return

    if os.path.isfile(user_cert) and os.path.isfile(user_key):
        create_client_cert_from_cert_and_key(new_client_cert_path,
                                             user_cert, user_key)
        print("Created %s from %s and %s" % (new_client_cert_path,
                                             user_cert, user_key))
        return
    # if we get here, nothing worked
    print(MANUAL_CERT_INSTALL_MSG_TEMPLATE % locals())
    sys.exit(1)


def run_setup(options):
    """Set up the koji config dir"""
    user_cert, user_key = options.user_cert, options.user_key
    safe_makedirs(OSG_KOJI_USER_CONFIG_DIR)
    setup_koji_config_file(options.write_client_conf)
    setup_koji_client_cert(user_cert, user_key, options.proxy)

    if not os.path.exists(KOJI_USER_CONFIG_DIR):
        if (options.dot_koji_symlink or
            (options.dot_koji_symlink is None and
             ask_yn("Create symlink %s -> %s ?" % (KOJI_USER_CONFIG_DIR,
                                                   OSG_KOJI_USER_CONFIG_DIR))
            )):

            os.symlink(OSG_KOJI_USER_CONFIG_DIR, KOJI_USER_CONFIG_DIR)


def verify_koji_config(config_file):
    """Ensure the koji config file exists and the files it references also exist.
    Returns the koji config."""
    try:
        koji_config = kojiinter.get_koji_config(config_file)
    except KojiError as err:
        raise RunSetupError("%s\nKoji config file not found at %s, "
                            "or has invalid contents." % (err, config_file))
    try:
        authtype = koji_config.get("koji", "authtype")
    except configparser.NoOptionError:
        authtype = DEFAULT_AUTHTYPE
    if authtype == "ssl":
        try:
            client_cert_file = os.path.expanduser(koji_config.get("koji", "cert"))
        except configparser.NoOptionError:
            raise RunSetupError("SSL auth requested but client certificate ('cert') not provided in Koji config.")

        config_dir = os.path.dirname(config_file)
        fullpath = os.path.join(config_dir, client_cert_file)
        if not os.path.lexists(fullpath):
            raise RunSetupError("Client cert file not found at %s" % fullpath)
        elif not os.path.exists(fullpath):
            # lexists() is True for a broken symlink, exists() is False
            target = os.readlink(fullpath)
            print("%s -> %s is a broken symlink.\n"
                  "Note: grid certificates no longer function; if you were using them before,\n"
                  "please re-run osg-koji setup."
                  % (fullpath, target),
                  file=sys.stderr)
    return koji_config


def run_koji(args=None, use_exec=False):
    """Run koji with the given list of args.  Replaces current process if use_exec is true.
    Returns return code of os.system() otherwise.
    Catches missing koji binary.
    """
    args = args or []
    try:
        if use_exec:
            os.execlp("koji", "koji", *args)
        else:
            cmd = "koji"
            if args:
                cmd += " " + " ".join(shell_quote(x) for x in args)
            return os.system(cmd)
    except OSError as err:
        if err.errno == 2:  # file not found
            raise Error("Couldn't find `koji` binary.  Is koji installed and in your PATH?")
        raise


<<<<<<< HEAD
def main(argv=None):
    "Main function"
    if argv is None:
        argv = sys.argv

=======
def main(argv, use_exec=False):
    """Main function"""
>>>>>>> e1ff6e37
    try:
        if len(argv) > 1:
            if argv[1] == "setup":
                options = setup_parse_args(argv[2:])
                run_setup(options)
                print("""
Setup is done. You may verify that you can log in via the command-line
tools by running:

    %s hello

""" % (PROGRAM_NAME))

            elif argv[1] == "help":
                run_koji(args=argv[1:])
                print(EXTRA_HELP)
            else:
                if os.path.exists(OSG_KOJI_USER_CONFIG_DIR):
                    config_dir = OSG_KOJI_USER_CONFIG_DIR
                elif os.path.exists(KOJI_USER_CONFIG_DIR):
                    config_dir = KOJI_USER_CONFIG_DIR
                else:
                    raise Error("No koji config directory found.\n"
                                + RUN_SETUP_MSG)
                config_file = os.path.join(config_dir, KOJI_CONFIG_FILE)
                koji_config = verify_koji_config(config_file)
                try:
                    authtype = koji_config.get("koji", "authtype")
                except configparser.NoOptionError:
                    authtype = DEFAULT_AUTHTYPE
                args = ["--config=" + config_file,
                        "--authtype=%s" % authtype] + argv[1:]
                return run_koji(args=args, use_exec=use_exec)
        else:
            run_koji()
            print(EXTRA_HELP)
    except SystemExit as err:
        return err.code
    except KeyboardInterrupt:
        print("Interrupted", file=sys.stderr)
        return 3
    except RunSetupError as err:
        print(str(err), file=sys.stderr)
        print(RUN_SETUP_MSG, file=sys.stderr)
        return 1
    except Error as err:
        print(str(err), file=sys.stderr)
        return 1
    except Exception as err:
        print("Unhandled exception: " + str(err), file=sys.stderr)
        raise

    return 0


if __name__ == "__main__":
    sys.exit(main(sys.argv, use_exec=True))<|MERGE_RESOLUTION|>--- conflicted
+++ resolved
@@ -291,16 +291,8 @@
         raise
 
 
-<<<<<<< HEAD
-def main(argv=None):
-    "Main function"
-    if argv is None:
-        argv = sys.argv
-
-=======
 def main(argv, use_exec=False):
     """Main function"""
->>>>>>> e1ff6e37
     try:
         if len(argv) > 1:
             if argv[1] == "setup":
