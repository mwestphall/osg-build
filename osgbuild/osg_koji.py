--- conflicted
+++ resolved
@@ -346,22 +346,9 @@
 
 def main(argv=None, use_exec=False):
     """Main function"""
-<<<<<<< HEAD
-=======
     if argv is None:
         argv = sys.argv
 
-    # Kind of a hack
-    if os.path.exists(CSL_KOJI_DIR):
-        os.environ['PATH'] = (os.path.join(CSL_KOJI_DIR, "cli")
-                              + os.pathsep + os.environ['PATH'])
-        if "PYTHONPATH" in os.environ:
-            os.environ['PYTHONPATH'] = (CSL_KOJI_DIR
-                                        + os.pathsep + os.environ['PYTHONPATH'])
-        else:
-            os.environ['PYTHONPATH'] = CSL_KOJI_DIR
-
->>>>>>> e1f1f201
     try:
         if len(argv) > 1:
             if argv[1] == "setup":
