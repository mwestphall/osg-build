--- conflicted
+++ resolved
@@ -344,25 +344,8 @@
         raise
 
 
-<<<<<<< HEAD
-def main(argv=None):
-    "Main function"
-    if argv is None:
-        argv = sys.argv
-=======
 def main(argv, use_exec=False):
     """Main function"""
-    # Kind of a hack
-    if os.path.exists(CSL_KOJI_DIR):
-        os.environ['PATH'] = (os.path.join(CSL_KOJI_DIR, "cli")
-                              + os.pathsep + os.environ['PATH'])
-        if "PYTHONPATH" in os.environ:
-            os.environ['PYTHONPATH'] = (CSL_KOJI_DIR
-                                        + os.pathsep + os.environ['PYTHONPATH'])
-        else:
-            os.environ['PYTHONPATH'] = CSL_KOJI_DIR
->>>>>>> 532bdc63
-
     try:
         if len(argv) > 1:
             if argv[1] == "setup":
