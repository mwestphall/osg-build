"""utilities for osg-build"""
<<<<<<< HEAD
=======
from __future__ import absolute_import
from __future__ import print_function
import contextlib
>>>>>>> 10b0ec8c
import errno
from itertools import zip_longest
import logging
import os
import re
import shlex
import shutil
import subprocess
import sys
import tempfile
from typing import AnyStr
from datetime import datetime


log = logging.getLogger(__name__)


def to_str(strlike, encoding="latin-1", errors="backslashreplace"):
    """Decodes a bytes into a str Python 3; runs str() on other types"""
    if isinstance(strlike, bytes):
        return strlike.decode(encoding, errors)
    else:
        return str(strlike)


def maybe_to_str(strlike, encoding="latin-1", errors="backslashreplace"):
    """Decodes a bytes into a str; leaves other types alone"""
    if isinstance(strlike, bytes):
        return strlike.decode(encoding, errors)
    else:
        return strlike


class CalledProcessError(Exception):
    """Returned by checked_call and checked_backtick if the subprocess exits
    nonzero.

    """
    def __init__(self, process, returncode, output=None):
        # This breaks in python 2.4 (because Exception isn't a new-style class?)
        # super(CalledProcessError, self).__init__()
        Exception.__init__(self)
        self.process = process
        self.returncode = returncode
        self.output = output

    def __str__(self):
        log.debug(self.output)
        return ("Error in called process(%s): subprocess returned %s.\nOutput: %s" %
                (str(self.process), str(self.returncode), str(self.output)))

    def __repr__(self):
        return str((repr(self.process),
                    repr(self.returncode),
                    repr(self.output)))


# pipes.quote was deprecated in Python 2.7, but its replacement, shlex.quote
# was not added until Python 3.3
try:
    shell_quote = shlex.quote
except AttributeError:
    import pipes
    shell_quote = pipes.quote


def checked_call(*args, **kwargs):
    """A wrapper around subprocess.call() that raises CalledProcessError on
    a nonzero return code. Similar to subprocess.check_call() in 2.7+, but
    prints the command to run and the result if loglevel is DEBUG.

    """
    err = unchecked_call(*args, **kwargs)
    if err:
        raise CalledProcessError([args, kwargs], err, None)


def unchecked_call(*args, **kwargs):
    """A wrapper around subprocess.call() with the same semantics as checked_call: 
    Prints the command to run and the result if loglevel is DEBUG.

    """
    if type(args[0]) == type(''):
        cmd = args[0]
    elif type(args[0]) == type([]) or type(args[0]) == type(()):
        cmd = "'" + "' '".join(args[0]) + "'"
    log.debug("Running " + cmd)

    err = subprocess.call(*args, **kwargs)
    log.debug("Subprocess returned " + str(err))
    return err

def checked_pipeline(cmds, stdin=None, stdout=None, **kw):
    """Run a list of commands pipelined together, raises CalledProcessError if
    any have a nonzero return code.

    Each item in cmds is interpreted as a cmd argument for subprocess.Popen
    stdin  (optional) applies only to cmd[0]
    stdout (optional) applies only to cmd[-1]
    any additional kw args apply to all cmds

    Prints the commands to run and the results if loglevel is DEBUG.
    """
    err = unchecked_pipeline(cmds, stdin, stdout, **kw)
    if err:
        raise CalledProcessError([cmds, kw], err, None)

def unchecked_pipeline(cmds, stdin=None, stdout=None, **kw):
    """Run a list of commands pipelined together, returns zero if all succeed,
    otherwise the first nonzero return code if any fail.

    Argument semantics are the same as checked_pipeline

    Prints the commands to run and the results if loglevel is DEBUG.
    """
    log.debug("Running %s" % ' | '.join(map(str, cmds)))
    pipes = []
    final = len(cmds) - 1
    for i,cmd in enumerate(cmds):
        _stdin  = stdin  if i == 0     else pipes[-1].stdout
        _stdout = stdout if i == final else subprocess.PIPE
        pipes.append(subprocess.Popen(cmd, stdin=_stdin, stdout=_stdout, **kw))
        if i > 0:
            pipes[-2].stdout.close()
            pipes[-2].stdout = None
    rets = [ p.wait() for p in pipes ]
    log.debug("Subprocesses returned (%s)" % ','.join(map(str, rets)))
    return list(filter(None, rets))[0] if any(rets) else 0

def backtick(*args, **kwargs):
    """Call a process and return its output, ignoring return code.
    See checked_backtick() for semantics.

    """
    try:
        output = checked_backtick(*args, **kwargs)
    except CalledProcessError as e:
        output = e.output

    return output


def sbacktick(*args, **kwargs):
    """Call a process and return a pair containing its output and exit status.
    See checked_backtick() for semantics.

    """
    returncode = 0
    try:
        output = checked_backtick(*args, **kwargs)
    except CalledProcessError as e:
        output = e.output
        returncode = e.returncode

    return (output, returncode)


def checked_backtick(*args, **kwargs):
    """Call a process and return a string containing its output.
    This is a wrapper around subprocess.Popen() and passes through arguments
    to subprocess.Popen().

    Raises CalledProcessError if the process has a nonzero exit code. The
    'output' field of the CalledProcessError contains the output in that case.

    If the command is a string and 'shell' isn't passed, it's split up
    according to shell quoting rules using shlex.split()

    The output is stripped unless nostrip=True is specified.
    If err2out=True is specified, stderr will be included in the output.

    Unless clocale=False is specified, LC_ALL=C and LANG=C will be added to the
    subprocess's environment, forcing the 'C' locale for program output.

    """
    cmd = args[0]
    if type(cmd) == type('') and 'shell' not in kwargs:
        cmd = shlex.split(cmd)

    sp_kwargs = kwargs.copy()

    nostrip = sp_kwargs.pop('nostrip', False)
    sp_kwargs['stdout'] = subprocess.PIPE
    if sp_kwargs.pop('err2out', False):
        sp_kwargs['stderr'] = subprocess.STDOUT
    if sp_kwargs.pop('clocale', True):
        sp_kwargs['env'] = dict(sp_kwargs.pop('env', os.environ), LC_ALL='C', LANG='C')

    log.debug("Running `%s`" % cmd)
    proc = subprocess.Popen(cmd, *args[1:], **sp_kwargs)

    output = maybe_to_str(proc.communicate()[0])
    if not nostrip:
        output = output.strip()
    err = proc.returncode
    log.debug("Subprocess returned " + str(err))

    if err:
        raise CalledProcessError([args, kwargs], err, output)
    else:
        return output


def slurp(filename):
    """Return the contents of a file as a single string."""
    with open(filename, 'r') as fh:
        contents = fh.read()
    return contents


def unslurp(filename, contents):
    """Write a string to a file."""
    with open(filename, 'w') as fh:
        fh.write(contents)

def atomic_unslurp(filename, contents, mode=0o644):
    """Write contents to a file, making sure a half-written file is never
    left behind in case of error.

    """
    fd, tempname = tempfile.mkstemp(dir=os.path.dirname(filename))
    try:
        try:
            os.write(fd, contents)
        finally:
            os.close(fd)
    except EnvironmentError:
        os.unlink(tempname)
        raise
    os.rename(tempname, filename)
    os.chmod(filename, mode)


def find_file(filename, paths=None):
    """Go through each directory in paths and look for filename in it. Return
    the first match.

    """
    matches = find_files(filename, paths)
    if matches:
        return matches[0]
    else:
        return None


def find_files(filename, paths=None):
    """Go through each directory in paths and look for filename in it. Return
    all matches.

    """
    matches = []
    if paths is None:
        paths = sys.path
    for p in paths:
        j = os.path.join(p, filename)
        if os.path.isfile(j):
            matches += [j]
    return matches


def super_unpack(*compressed_files):
    '''Extracts compressed files, calling the appropriate expansion
    program based on the file extension.'''

    handlers = [
        ('.tar.bz2',  'tar xjf %s'),
        ('.tar.gz',   'tar xzf %s'),
        ('.bz2',      'bunzip2 %s'),
        ('.rar',      'unrar x %s'),
        ('.gz',       'gunzip %s'),
        ('.tar',      'tar xf %s'),
        ('.tbz2',     'tar xjf %s'),
        ('.tgz',      'tar xzf %s'),
        ('.zip',      'unzip %s'),
        ('.Z',        'uncompress %s'),
        ('.7z',       '7z x %s'),
        ('.tar.xz',   'xz -d %s -c | tar xf -'),
        ('.xz',       'xz -d %s'),
        ('.rpm',      'rpm2cpio %s | cpio -id'),
    ]
    for cf in compressed_files:
        for (ext, cmd) in handlers:
            if cf.endswith(ext):
                subprocess.call(cmd % shell_quote(cf), shell=True)
                break


def safe_makedirs(directory, mode=0o777):
    """Create a directory and all its parent directories, unless it already
    exists.

    """
    if not os.path.isdir(directory):
        os.makedirs(directory, mode)


def ask(question, choices):
    """Prompt user for a choice from a list. Return the choice."""
    choices_lc = [x.lower() for x in choices]
    user_choice = ""
    match = False
    while not match:
        print(question)
        user_choice = input("[" + "/".join(choices) + "] ? ").strip().lower()
        for choice in choices_lc:
            if user_choice.startswith(choice):
                match = True
                break
    return user_choice


def ask_yn(question):
    """Prompt user for a yes/no question. Return True or False for yes or no"""
    user_choice = ask(question, ("y", "n"))
    if user_choice.startswith("y"):
        return True
    else:
        return False


def safe_make_backup(filename, move=True):
    """Back up a file if it exists (either copy or move)"""
    newname = filename + datetime.now().strftime(".%y%m%d%H%M%S~")
    try:
        if move:
            os.rename(filename, newname)
        else:
            shutil.copy(filename, newname)
    except EnvironmentError as err:
        if err.errno == errno.ENOENT: # no file to back up
            pass
        elif "are the same file" in str(err): # file already backed up
            pass
        else:
            raise


# original from rsvprobe.py by Marco Mambelli
def which(program):
    """Python replacement for which"""
    def is_exe(fpath):
        "is a regular file and is executable"
        return os.path.isfile(fpath) and os.access(fpath, os.X_OK)
    fpath, _ = os.path.split(program)
    if fpath:
        if is_exe(program):
            return program
    else:
        for path in os.environ["PATH"].split(os.pathsep):
            exe_file = os.path.join(path, program)
            if is_exe(exe_file):
                return exe_file
    return None


def printf(fstring: AnyStr, *args, **kwargs):
    """A shorthand for printing with a format string.
    The kwargs 'file' and 'end' are as in the Python3 print function.
    """
    file_ = kwargs.pop('file', sys.stdout)
    end = kwargs.pop('end', "\n")
    ffstring = to_str(fstring) + to_str(end)
    if len(args) == 0 and len(kwargs) > 0:
        file_.write(ffstring % kwargs)
    elif len(args) == 1 and type(args[0]) == dict:
        file_.write(ffstring % args[0])
    else:
        file_.write(ffstring % args)


def errprintf(fstring: AnyStr, *args, **kwargs):
    """printf to stderr"""
    kwargs.pop('file', None)
    printf(fstring, file=sys.stderr, *args, **kwargs)


class safelist(list):
    """A version of the list type that has get and pop methods that accept
    default arguments instead of raising errors. (Compare dict.get and dict.pop)
    """
    def get(self, idx, default=None):
        """L.get(idx, default=None) -> item
        Get item at idx. If idx is out of range, return default."""
        try:
            return self.__getitem__(idx)
        except IndexError:
            return default

    def pop(self, *args):
        """L.pop([idx[,default]]) -> item, remove specified index
        (default last). If idx is out of range, then if return default if
        specified, raise IndexError if not.
        """
        try:
            return list.pop(self, args[0])
        except IndexError:
            if len(args) < 2:
                raise
            else:
                return args[1]


def get_screen_columns():
    # type: () -> int
    """Return the number of columns in the screen"""
    default = 80
    try:
        columns = int(os.environ.get('COLUMNS', backtick("stty size").split()[1]))
        if columns < 10:
            columns = default
    except TypeError:
        columns = default
    return columns


def print_line(file=None):
    """Print a line the width of the screen (minus 1) so it doesn't cause an
    extra line break

    """
    if not file:
        file = sys.stdout
    print("-" * (get_screen_columns() - 1), file=file)


def print_table(columns_by_header):
    """Print a dict of lists in a table, with each list being a column"""
    screen_columns = get_screen_columns()
    field_width = int(screen_columns / len(columns_by_header))
    columns = []
    for entry in sorted(columns_by_header):
        columns.append([entry, '-' * len(entry)] + sorted(columns_by_header[entry]))
    for columns_in_row in zip_longest(fillvalue='', *columns):
        for col in columns_in_row:
            printf("%-*s", field_width - 1, col, end=' ')
        printf("")


def is_url(location):
    return re.match(r'[-a-z+]+://', to_str(location))


# Functions for manipulating a directory stack in the style of bash
# pushd/popd.
__dir_stack = []

def pushd(new_dir):
    """Change the current working directory to `new_dir`, and push the
    old one onto the directory stack `__dir_stack`.
    """
    global __dir_stack

    old_dir = os.getcwd()
    os.chdir(new_dir)
    __dir_stack.append(old_dir)


def popd():
    """Change to the topmost directory in the directory stack
    `__dir_stack` and pop the stack.  Note: the stack will be
    popped even if the chdir fails.

    Raise `IndexError` if the stack is empty.
    """
    global __dir_stack

    try:
        os.chdir(__dir_stack.pop())
    except IndexError:
        raise IndexError("Directory stack empty")


def get_local_machine_dver():
    # type: () -> str
    """Return the distro version (e.g. 'el6', 'el7') of the local machine
    or the empty string if we can't figure it out."""
    try:
        os_release_contents = slurp("/etc/os-release")
        if not os_release_contents:
            return ""  # empty file?
    except EnvironmentError:  # some error reading the file
        return ""

    os_release = {}
    for line in os_release_contents.split("\n"):
        if "=" in line:
            key, value = line.split("=", 1)
            os_release[key] = value.strip('"')

    version_id = os_release.get("VERSION_ID", "")
    if not version_id:
        # dunno, bailing
        return ""

    major_version = version_id.split(".")[0]
    if "rhel" in os_release.get("ID_LIKE", ""):
        return "el%s" % major_version
    elif "fedora" == os_release.get("ID"):
        return "fc%s" % major_version
    else:
        return ""


def get_local_machine_release():
    # type: () -> int
    """Return the distro version (e.g. 6, 7) of the local machine
    or 0 if we can't figure it out."""
    dver = get_local_machine_dver()
    try:
        return int(re.search(r"\d+", dver).group(0))
    except AttributeError:  # no match
        return 0


@contextlib.contextmanager
def chdir(directory):
    olddir = os.getcwd()
    os.chdir(directory)
    yield
    os.chdir(olddir)<|MERGE_RESOLUTION|>--- conflicted
+++ resolved
@@ -1,10 +1,5 @@
 """utilities for osg-build"""
-<<<<<<< HEAD
-=======
-from __future__ import absolute_import
-from __future__ import print_function
 import contextlib
->>>>>>> 10b0ec8c
 import errno
 from itertools import zip_longest
 import logging
