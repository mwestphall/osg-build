--- conflicted
+++ resolved
@@ -354,11 +354,7 @@
     return None
 
 
-<<<<<<< HEAD
 def printf(fstring: AnyStr, *args, **kwargs):
-=======
-def printf(fstring, *args, **kwargs):
->>>>>>> 004f3950
     """A shorthand for printing with a format string.
     The kwargs 'file' and 'end' are as in the Python3 print function.
     """
@@ -373,11 +369,7 @@
         file_.write(ffstring % args)
 
 
-<<<<<<< HEAD
 def errprintf(fstring: AnyStr, *args, **kwargs):
-=======
-def errprintf(fstring, *args, **kwargs):
->>>>>>> 004f3950
     """printf to stderr"""
     kwargs.pop('file', None)
     printf(fstring, file=sys.stderr, *args, **kwargs)
